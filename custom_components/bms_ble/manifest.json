--- conflicted
+++ resolved
@@ -19,11 +19,7 @@
       "manufacturer_id": 2917
     },
     {
-<<<<<<< HEAD
-      "local_name": "SP0*"
-=======
       "service_uuid": "0000ff00-0000-1000-8000-00805f9b34fb"
->>>>>>> a10dbeab
     }
   ],
   "codeowners": ["@patman15"],
@@ -33,13 +29,7 @@
   "integration_type": "device",
   "iot_class": "local_polling",
   "issue_tracker": "https://github.com/patman15/BMS_BLE-HA/issues",
-<<<<<<< HEAD
-  "loggers": ["bms_ble", "ogt_bms", "daly_bms", "jikong_bms", "seplos_bms"],
+  "loggers": ["bms_ble", "daly_bms", "jbd_bms", "jikong_bms", "ogt_bms", "seplos_bms"],
   "requirements": [],
-  "version": "1.5.0"
-=======
-  "loggers": ["bms_ble", "daly_bms", "jbd_bms", "jikong_bms", "ogt_bms"],
-  "requirements": [],
-  "version": "1.5.1"
->>>>>>> a10dbeab
+  "version": "1.6.0"
 }